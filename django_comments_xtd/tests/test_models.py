--- conflicted
+++ resolved
@@ -118,12 +118,7 @@
     model.objects.create(content_type=article_ct,
                          object_pk=article.id,
                          content_object=article,
-<<<<<<< HEAD
-                         comment="comment 1 to article",
-=======
-                         site=site,
                          comment="c1",
->>>>>>> b20d3a25
                          submit_date=datetime.now(),
                          **kwargs)
 
@@ -131,12 +126,7 @@
     model.objects.create(content_type=article_ct,
                          object_pk=article.id,
                          content_object=article,
-<<<<<<< HEAD
-                         comment="comment 2 to article",
-=======
-                         site=site,
                          comment="c2",
->>>>>>> b20d3a25
                          submit_date=datetime.now(),
                          **kwargs)
 
@@ -152,12 +142,7 @@
     model.objects.create(content_type=article_ct,
                          object_pk=article.id,
                          content_object=article,
-<<<<<<< HEAD
-                         comment="comment 1 to comment 1",
-=======
-                         site=site,
                          comment="c3.c1",
->>>>>>> b20d3a25
                          submit_date=datetime.now(),
                          **kwargs)
 
@@ -165,12 +150,7 @@
     model.objects.create(content_type=article_ct,
                          object_pk=article.id,
                          content_object=article,
-<<<<<<< HEAD
-                         comment="comment 2 to comment 1",
-=======
-                         site=site,
                          comment="c4.c1",
->>>>>>> b20d3a25
                          submit_date=datetime.now(),
                          **kwargs)
 
@@ -181,23 +161,13 @@
       kwargs["site"] = Site.objects.get(pk=1)
 
     # post Comment 5 to parent_id 2
-<<<<<<< HEAD
-    model.objects.create(content_type=article_ct,
-                         object_pk=article.id,
-                         content_object=article,
-                         comment="comment 1 to comment 2",
+    model.objects.create(content_type=article_ct,
+                         object_pk=article.id,
+                         content_object=article,
+                         comment="5.c2",
                          submit_date=datetime.now(),
                          parent_id=2,
                          **kwargs)
-=======
-    XtdComment.objects.create(content_type=article_ct,
-                              object_pk=article.id,
-                              content_object=article,
-                              site=site,
-                              comment="c5.c2",
-                              submit_date=datetime.now(),
-                              parent_id=2)
->>>>>>> b20d3a25
 
 
 def thread_test_step_4(article, model=get_model(), **kwargs):
@@ -206,11 +176,10 @@
       kwargs["site"] = Site.objects.get(pk=1)
 
     # post Comment 6 to parent_id 5
-<<<<<<< HEAD
-    model.objects.create(content_type=article_ct,
-                         object_pk=article.id,
-                         content_object=article,
-                         comment="cmt 1 to cmt 1 to cmt 2",
+    model.objects.create(content_type=article_ct,
+                         object_pk=article.id,
+                         content_object=article,
+                         comment="c6.c5.c2",
                          submit_date=datetime.now(),
                          parent_id=5,
                          **kwargs)
@@ -219,28 +188,10 @@
     model.objects.create(content_type=article_ct,
                          object_pk=article.id,
                          content_object=article,
-                         comment="cmt 1 to cmt 2 to cmt 1",
+                         comment="c7.c4.c1",
                          submit_date=datetime.now(),
                          parent_id=4,
                          **kwargs)
-=======
-    XtdComment.objects.create(content_type=article_ct,
-                              object_pk=article.id,
-                              content_object=article,
-                              site=site,
-                              comment="c6.c5.c2",
-                              submit_date=datetime.now(),
-                              parent_id=5)
-
-    # post Comment 7 to parent_id 4
-    XtdComment.objects.create(content_type=article_ct,
-                              object_pk=article.id,
-                              content_object=article,
-                              site=site,
-                              comment="c7.c4.c1",
-                              submit_date=datetime.now(),
-                              parent_id=4)
->>>>>>> b20d3a25
 
 
 def thread_test_step_5(article, model=get_model(), **kwargs):
@@ -249,11 +200,10 @@
       kwargs["site"] = Site.objects.get(pk=1)
 
     # post Comment 8 to parent_id 3
-<<<<<<< HEAD
-    model.objects.create(content_type=article_ct,
-                         object_pk=article.id,
-                         content_object=article,
-                         comment="cmt 1 to cmt 1 to cmt 1",
+    model.objects.create(content_type=article_ct,
+                         object_pk=article.id,
+                         content_object=article,
+                         comment="c8.c3.c1",
                          submit_date=datetime.now(),
                          parent_id=3,
                          **kwargs)
@@ -262,26 +212,9 @@
     model.objects.create(content_type=article_ct,
                          object_pk=article.id,
                          content_object=article,
-                         comment="comment 3 article",
-                         submit_date=datetime.now(),
-                         **kwargs)
-=======
-    XtdComment.objects.create(content_type=article_ct,
-                              object_pk=article.id,
-                              content_object=article,
-                              site=site,
-                              comment="c8.c3.c1",
-                              submit_date=datetime.now(),
-                              parent_id=3)
-
-    # post Comment 9 with parent_id 0
-    XtdComment.objects.create(content_type=article_ct,
-                              object_pk=article.id,
-                              content_object=article,
-                              site=site,
-                              comment="c3",
-                              submit_date=datetime.now())
->>>>>>> b20d3a25
+                         comment="c3",
+                         submit_date=datetime.now(),
+                         **kwargs)
 
 
 def thread_test_step_6(article, model=get_model(), **kwargs):
@@ -544,9 +477,6 @@
         self.assertEqual(cm1.nested_count, 3)
 
 
-<<<<<<< HEAD
-def add_comment_to_diary_entry(diary_entry, model=get_model(), **kwargs):
-=======
 class ThreadStep6TestCase(ArticleBaseTestCase):
     def setUp(self):
         super(ThreadStep6TestCase, self).setUp()
@@ -604,11 +534,11 @@
         self.assertTrue(self.c8.parent_id == 3 and self.c8.thread_id == 1)
         self.assertTrue(self.c8.level == 2 and self.c8.order == 3)
         self.assertEqual(self.c8.nested_count, 1)
-        # comment 7
+        # comment 7
         self.assertTrue(self.c7.parent_id == 4 and self.c7.thread_id == 1)
         self.assertTrue(self.c7.level == 2 and self.c7.order == 6)
         self.assertEqual(self.c7.nested_count, 1)
-        # comment 6
+        # comment 6
         self.assertTrue(self.c6.parent_id == 5 and self.c6.thread_id == 2)
         self.assertTrue(self.c6.level == 2 and self.c6.order == 3)
         self.assertEqual(self.c6.nested_count, 0)
@@ -618,14 +548,13 @@
         self.assertTrue(self.c10.parent_id == 7 and self.c10.thread_id == 1)
         self.assertTrue(self.c10.level == 3 and self.c10.order == 7)
         self.assertEqual(self.c10.nested_count, 0)
-        # comment 11
+        # comment 11
         self.assertTrue(self.c11.parent_id == 8 and self.c11.thread_id == 1)
         self.assertTrue(self.c11.level == 3 and self.c11.order == 4)
         self.assertEqual(self.c11.nested_count, 0)
 
 
 def add_comment_to_diary_entry(diary_entry):
->>>>>>> b20d3a25
     diary_ct = ContentType.objects.get(app_label="tests", model="diary")
     if not "site" in kwargs:
         kwargs["site"] = Site.objects.get(pk=1)
