from __future__ import unicode_literals

<<<<<<< HEAD
=======
from datetime import datetime
>>>>>>> 109f473e
import json
try:
    from unittest.mock import patch
except ImportError:
    from mock import patch

from django.db.models.signals import pre_save
from django.contrib.auth.models import User
from django.contrib.contenttypes.models import ContentType
from django.contrib.sites.models import Site
<<<<<<< HEAD
from django.urls import reverse
from django.test import TestCase as DjangoTestCase

from rest_framework.test import APIRequestFactory, APITestCase

from django_comments_xtd import django_comments, get_model
from django_comments_xtd.api.views import (
    CommentCount, CommentCreate, CommentList)
from django_comments_xtd.models import (
    XtdComment, publish_or_withhold_on_pre_save)
from django_comments_xtd.tests.models import Article, Diary, MyComment
=======
from django.test import TestCase

from django_comments_xtd import django_comments
from django_comments_xtd.conf import settings
from django_comments_xtd.models import XtdComment
from django_comments_xtd.tests.models import Article
>>>>>>> 109f473e
from django_comments_xtd.tests.utils import post_comment
from django_comments_xtd.tests.test_models import (
    thread_test_step_1, thread_test_step_2, thread_test_step_3)


app_model_options_mock = {
    'tests.article': {
        'who_can_post': 'users'
    }
}


factory = APIRequestFactory()


class CommentCreateTestCase(DjangoTestCase):
    def setUp(self):
        patcher = patch('django_comments_xtd.views.send_mail')
        self.mock_mailer = patcher.start()
        self.article = Article.objects.create(
            title="October", slug="october", body="What I did on October...")
        self.form = django_comments.get_form()(self.article)

    @patch.multiple('django_comments_xtd.conf.settings',
                    COMMENTS_XTD_CONFIRM_EMAIL=False)
    def test_post_returns_201_response(self):
        data = {"name": "Bob", "email": "fulanito@detal.com",
                "followup": True, "reply_to": 0, "level": 1, "order": 1,
                "comment": "Es war einmal eine kleine...",
                "honeypot": ""}
        data.update(self.form.initial)
        response = post_comment(data)
        self.assertEqual(response.status_code, 201)
        data = json.loads(response.rendered_content)
        self.assertTrue('id' in data)
        self.assertEqual(data['id'], 1)  # id of the new created comment.

    def test_post_returns_2xx_response(self):
        data = {"name": "Bob", "email": "fulanito@detal.com",
                "followup": True, "reply_to": 0, "level": 1, "order": 1,
                "comment": "Es war einmal eine kleine...",
                "honeypot": ""}
        data.update(self.form.initial)
        response = post_comment(data)
        self.assertEqual(response.status_code, 204)
        self.assertEqual(self.mock_mailer.call_count, 1)

    def test_post_returns_4xx_response(self):
        # It uses an authenticated user, but the user has no mail address.
        self.user = User.objects.create_user("bob", "", "pwd")
        data = {"name": "", "email": "",
                "followup": True, "reply_to": 0, "level": 1, "order": 1,
                "comment": "Es war einmal eine kleine...",
                "honeypot": ""}
        data.update(self.form.initial)
        response = post_comment(data, auth_user=self.user)
        self.assertEqual(response.status_code, 400)
        self.assertTrue('name' in response.data)
        self.assertTrue('email' in response.data)
        self.assertEqual(self.mock_mailer.call_count, 0)

    @patch.multiple('django_comments_xtd.conf.settings',
                    COMMENTS_XTD_APP_MODEL_OPTIONS=app_model_options_mock)
    def test_post_returns_unauthorize_response(self):
        data = {"name": "Bob", "email": "fulanito@detal.com",
                "followup": True, "reply_to": 0, "level": 1, "order": 1,
                "comment": "Es war einmal eine kleine...",
                "honeypot": ""}
        data.update(self.form.initial)
        response = post_comment(data)
        self.assertEqual(response.status_code, 400)
        self.assertEqual(response.rendered_content, b'"User not authenticated"')
        self.assertEqual(self.mock_mailer.call_count, 0)

<<<<<<< HEAD

_xtd_model = "django_comments_xtd.tests.models.MyComment"


class CommentCountTestCase(APITestCase):
    def setUp(self):
        self.article = Article.objects.create(
            title="September", slug="september", body="During September...")

    def _send_request(self):
        kwargs = {"content_type": "tests-article", "object_pk": "1"}
        req = factory.get(reverse('comments-xtd-api-count', kwargs=kwargs))
        view = CommentCount.as_view()
        return view(req, **kwargs)

    def test_get_count_shall_be_0(self):
        resp = self._send_request()
        self.assertEqual(resp.status_code, 200)
        self.assertEqual(resp.rendered_content, b'{"count":0}')

    def test_get_count_shall_be_2(self):
        thread_test_step_1(self.article)
        resp = self._send_request()
        self.assertEqual(resp.status_code, 200)
        self.assertEqual(resp.rendered_content, b'{"count":2}')

    @patch.multiple('django_comments_xtd.conf.settings',
                    COMMENTS_XTD_MODEL=_xtd_model)
    def test_get_count_for_custom_comment_model_shall_be_2(self):
        thread_test_step_1(self.article, model=MyComment,
                           title="Can't be empty 1")
        resp = self._send_request()
        self.assertEqual(resp.status_code, 200)
        self.assertEqual(resp.rendered_content, b'{"count":2}')

    @patch.multiple('django_comments_xtd.conf.settings', SITE_ID=2)
    def test_get_count_for_comments_sent_to_different_site(self):
        site2 = Site.objects.create(domain='site2.com', name='site2.com')
        thread_test_step_1(self.article)
        thread_test_step_1(self.article, site=site2)
        resp = self._send_request()
        self.assertEqual(resp.status_code, 200)
        self.assertEqual(resp.rendered_content, b'{"count":2}')

    @patch.multiple('django_comments_xtd.conf.settings',
                    COMMENTS_HIDE_REMOVED=True,
                    COMMENTS_XTD_PUBLISH_OR_WITHHOLD_NESTED=True)
    def test_get_count_for_HIDE_REMOVED_case_1(self):
        # To find out what are the cases 1, 2 and 3, read the docs settings
        # page, section COMMENTS_XTD_PUBLISH_OR_WITHHOLD_NESTED.
        thread_test_step_1(self.article)
        thread_test_step_2(self.article)
        # Previous two lines create the following comments:
        #  content ->    cmt.id  thread_id  parent_id  level  order
        #   cm1,   ->     1         1          1        0      1
        #   cm3,   ->     3         1          1        1      2
        #   cm4,   ->     4         1          1        1      3
        #   cm2,   ->     2         2          2        0      1
        cm1 = XtdComment.objects.get(pk=1)
        cm1.is_removed = True
        cm1.save()
        # After removing the cm1, both cm3 and cm4 have is_public=False.
        # Therefore the count should return 1 -> cm2. cm1 is hidden.
        resp = self._send_request()
        self.assertEqual(resp.status_code, 200)
        self.assertEqual(resp.rendered_content, b'{"count":1}')

    @patch.multiple('django_comments_xtd.conf.settings',
                    COMMENTS_HIDE_REMOVED=False,
                    COMMENTS_XTD_PUBLISH_OR_WITHHOLD_NESTED=True)
    def test_get_count_for_HIDE_REMOVED_case_2(self):
        thread_test_step_1(self.article)
        thread_test_step_2(self.article)
        # These two lines create the following comments:
        # (  # content ->    cmt.id  thread_id  parent_id  level  order
        #     cm1,   # ->     1         1          1        0      1
        #     cm3,   # ->     3         1          1        1      2
        #     cm4,   # ->     4         1          1        1      3
        #     cm2,   # ->     2         2          2        0      1
        # ) = XtdComment.objects.all()
        #
        cm1 = XtdComment.objects.get(pk=1)
        cm1.is_removed = True
        cm1.save()
        # After removing the cm1, both cm3 and cm4 have is_public=False,
        # as COMMENTS_XTD_PUBLISH_OR_WITHHOLD_NESTED is True. Therefore the
        # count should return 2 -> (cm1, cm2). cm1 is not hidden due to
        # COMMENTS_HIDE_REMOVED being False (a message will be displayed
        # saying that the comment has been removed, but the message won't be
        # removed from the queryset).
        resp = self._send_request()
        self.assertEqual(resp.status_code, 200)
        self.assertEqual(resp.rendered_content, b'{"count":2}')

    @patch.multiple('django_comments_xtd.conf.settings',
                    COMMENTS_HIDE_REMOVED=False,
                    COMMENTS_XTD_PUBLISH_OR_WITHHOLD_NESTED=False)
    def test_get_count_for_HIDE_REMOVED_case_3(self):
        model_app_label = get_model()._meta.label
        # The function publish_or_withhold_on_pre_save is only called if
        # COMMENTS_XTD_PUBLISH_OR_WITHHOLD_NESTED are True.
        pre_save.disconnect(publish_or_withhold_on_pre_save,
                            sender=model_app_label)
        thread_test_step_1(self.article)
        thread_test_step_2(self.article)
        #
        # These two lines create the following comments:
        #
        # (  # content ->    cmt.id  thread_id  parent_id  level  order
        #     cm1,   # ->     1         1          1        0      1
        #     cm3,   # ->     3         1          1        1      2
        #     cm4,   # ->     4         1          1        1      3
        #     cm2,   # ->     2         2          2        0      1
        # ) = XtdComment.objects.all()

        cm1 = XtdComment.objects.get(pk=1)
        cm1.is_removed = True
        cm1.save()
        # After removing the cm1, both cm3 and cm4 must remain visible,
        # as COMMENTS_XTD_PUBLISH_OR_WITHHOLD_NESTED is False.
        resp = self._send_request()
        self.assertEqual(resp.status_code, 200)
        self.assertEqual(resp.rendered_content, b'{"count":4}')

        # Re-connect the function for the following tests.
        pre_save.connect(publish_or_withhold_on_pre_save,
                         sender=model_app_label)


class CommentListTestCase(APITestCase):
    def setUp(self):
        self.article = Article.objects.create(
            title="September", slug="september", body="During September...")

    def _send_request(self):
        kwargs = {"content_type": "tests-article", "object_pk": "1"}
        req = factory.get(reverse('comments-xtd-api-list', kwargs=kwargs))
        view = CommentList.as_view()
        return view(req, **kwargs)

    def test_get_list(self):
        thread_test_step_1(self.article)  # Sends 2 comments.
        thread_test_step_2(self.article)  # Sends 2 comments.
        thread_test_step_3(self.article)  # Sends 1 comment.
        # -> content:   cmt.id  thread_id  parent_id  level  order
        # cm1,   # ->      1         1          1        0      1
        # cm3,   # ->      3         1          1        1      2
        # cm4,   # ->      4         1          1        1      3
        # cm2,   # ->      2         2          2        0      1
        # cm5    # ->      5         2          2        1      2
        resp = self._send_request()
        self.assertEqual(resp.status_code, 200)
        data = json.loads(resp.rendered_content)
        self.assertEqual(len(data), 5)
        for cm, cm_id in zip(data, [1, 3, 4, 2, 5]):
            self.assertEqual(cm['id'], cm_id)

    # Missing enhancement: extend the capacity to customize the comment model
    # to the API, so that a comment model can be used in combination with its
    # own serializer, and test it here.

    @patch.multiple('django.conf.settings', SITE_ID=2)
    def test_get_list_for_a_second_site(self):
        site2 = Site.objects.create(domain='site2.com', name='site2.com')

        # Send nested comments to the article in the site1.
        thread_test_step_1(self.article)
        thread_test_step_2(self.article)
        thread_test_step_3(self.article)

        # Send some nested comments to the article in the site2.
        thread_test_step_1(self.article, site=site2)

        resp = self._send_request()
        self.assertEqual(resp.status_code, 200)
        data = json.loads(resp.rendered_content)
        self.assertEqual(len(data), 2)
        for cm, cm_id in zip(data, [6, 7]):
            self.assertEqual(cm['id'], cm_id)

    @patch.multiple('django_comments_xtd.conf.settings',
                    COMMENTS_HIDE_REMOVED=True,
                    COMMENTS_XTD_PUBLISH_OR_WITHHOLD_NESTED=True)
    def test_get_list_for_HIDE_REMOVED_case_1(self):
        thread_test_step_1(self.article)
        thread_test_step_2(self.article)
        # Previous two lines create the following comments:
        #  content ->    cmt.id  thread_id  parent_id  level  order
        #   cm1,   ->     1         1          1        0      1
        #   cm3,   ->     3         1          1        1      2
        #   cm4,   ->     4         1          1        1      3
        #   cm2,   ->     2         2          2        0      1
        cm1 = XtdComment.objects.get(pk=1)
        cm1.is_removed = True
        cm1.save()
        # After removing cm1, both cm3 and cm4 have is_public=False.
        # Therefore the list of comments should contain only cm2.
        resp = self._send_request()
        self.assertEqual(resp.status_code, 200)
        data = json.loads(resp.rendered_content)
        self.assertEqual(len(data), 1)
        self.assertEqual(data[0]['id'], 2)

    @patch.multiple('django_comments_xtd.conf.settings',
                    COMMENTS_HIDE_REMOVED=False,
                    COMMENTS_XTD_PUBLISH_OR_WITHHOLD_NESTED=True)
    def test_get_list_for_HIDE_REMOVED_case_2(self):
        thread_test_step_1(self.article)
        thread_test_step_2(self.article)
        # These two lines create the following comments:
        # (  # content ->    cmt.id  thread_id  parent_id  level  order
        #     cm1,   # ->     1         1          1        0      1
        #     cm3,   # ->     3         1          1        1      2
        #     cm4,   # ->     4         1          1        1      3
        #     cm2,   # ->     2         2          2        0      1
        # ) = XtdComment.objects.all()
        #
        cm1 = XtdComment.objects.get(pk=1)
        cm1.is_removed = True
        cm1.save()
        # After removing the cm1, both cm3 and cm4 have is_public=False,
        # as COMMENTS_XTD_PUBLISH_OR_WITHHOLD_NESTED is True. Therefore the
        # count should return 2 -> (cm1, cm2). cm1 is not hidden due to
        # COMMENTS_HIDE_REMOVED being False (a message will be displayed
        # saying that the comment has been removed, but the message won't be
        # removed from the queryset).
        resp = self._send_request()
        self.assertEqual(resp.status_code, 200)
        data = json.loads(resp.rendered_content)
        self.assertEqual(len(data), 2)
        for cm, cm_id in zip(data, [1, 2]):
            self.assertEqual(cm['id'], cm_id)

    @patch.multiple('django_comments_xtd.conf.settings',
                    COMMENTS_HIDE_REMOVED=False,
                    COMMENTS_XTD_PUBLISH_OR_WITHHOLD_NESTED=False)
    def test_get_list_for_HIDE_REMOVED_case_3(self):
        model_app_label = get_model()._meta.label
        # The function publish_or_withhold_on_pre_save is only called if
        # COMMENTS_XTD_PUBLISH_OR_WITHHOLD_NESTED are True.
        pre_save.disconnect(publish_or_withhold_on_pre_save,
                            sender=model_app_label)
        thread_test_step_1(self.article)
        thread_test_step_2(self.article)
        # These two lines create the following comments:
        # (  # content ->    cmt.id  thread_id  parent_id  level  order
        #     cm1,   # ->     1         1          1        0      1
        #     cm3,   # ->     3         1          1        1      2
        #     cm4,   # ->     4         1          1        1      3
        #     cm2,   # ->     2         2          2        0      1
        # ) = XtdComment.objects.all()
        cm1 = XtdComment.objects.get(pk=1)
        cm1.is_removed = True
        cm1.save()
        # After removing the cm1, both cm3 and cm4 remain visible,
        # as COMMENTS_XTD_PUBLISH_OR_WITHHOLD_NESTED is False.
        resp = self._send_request()
        self.assertEqual(resp.status_code, 200)
        data = json.loads(resp.rendered_content)
        self.assertEqual(len(data), 4)
        for cm, cm_id in zip(data, [1, 3, 4, 2]):
            self.assertEqual(cm['id'], cm_id)
        # Re-connect the function for the following tests.
        pre_save.connect(publish_or_withhold_on_pre_save,
                         sender=model_app_label)
=======
    def post_parent_comment(self):
        article_ct = ContentType.objects.get(app_label="tests", model="article")
        site1 = Site.objects.get(pk=1)
        self.cm = XtdComment.objects.create(content_type=article_ct,
                                            object_pk=self.article.id,
                                            content_object=self.article,
                                            site=site1,
                                            comment="just a testing comment",
                                            submit_date=datetime.now())

    @patch.multiple('django_comments_xtd.conf.settings',
                    COMMENTS_XTD_MAX_THREAD_LEVEL=0,
                    COMMENTS_XTD_CONFIRM_EMAIL=False)
    def test_post_reply_to_exceeds_max_thread_level_returns_400_code(self):
        self.assertEqual(settings.COMMENTS_XTD_MAX_THREAD_LEVEL, 0)
        self.assertEqual(XtdComment.objects.count(), 0)
        self.post_parent_comment()
        self.assertEqual(XtdComment.objects.count(), 1)
        data = {"name": "Bob", "email": "fulanito@detal.com",
                "followup": True,
                "reply_to": self.cm.id,  # This exceeds max thread level.
                "comment": "Es war einmal eine kleine...",
                "honeypot": ""}
        data.update(self.form.initial)
        response = post_comment(data)
        self.assertEqual(XtdComment.objects.count(), 1)  # Comment not added.
        self.assertEqual(response.status_code, 400)
>>>>>>> 109f473e
<|MERGE_RESOLUTION|>--- conflicted
+++ resolved
@@ -1,9 +1,5 @@
 from __future__ import unicode_literals
 
-<<<<<<< HEAD
-=======
-from datetime import datetime
->>>>>>> 109f473e
 import json
 try:
     from unittest.mock import patch
@@ -14,7 +10,6 @@
 from django.contrib.auth.models import User
 from django.contrib.contenttypes.models import ContentType
 from django.contrib.sites.models import Site
-<<<<<<< HEAD
 from django.urls import reverse
 from django.test import TestCase as DjangoTestCase
 
@@ -26,14 +21,6 @@
 from django_comments_xtd.models import (
     XtdComment, publish_or_withhold_on_pre_save)
 from django_comments_xtd.tests.models import Article, Diary, MyComment
-=======
-from django.test import TestCase
-
-from django_comments_xtd import django_comments
-from django_comments_xtd.conf import settings
-from django_comments_xtd.models import XtdComment
-from django_comments_xtd.tests.models import Article
->>>>>>> 109f473e
 from django_comments_xtd.tests.utils import post_comment
 from django_comments_xtd.tests.test_models import (
     thread_test_step_1, thread_test_step_2, thread_test_step_3)
@@ -108,7 +95,34 @@
         self.assertEqual(response.rendered_content, b'"User not authenticated"')
         self.assertEqual(self.mock_mailer.call_count, 0)
 
-<<<<<<< HEAD
+    def post_parent_comment(self):
+        article_ct = ContentType.objects.get(app_label="tests", model="article")
+        site1 = Site.objects.get(pk=1)
+        self.cm = XtdComment.objects.create(content_type=article_ct,
+                                            object_pk=self.article.id,
+                                            content_object=self.article,
+                                            site=site1,
+                                            comment="just a testing comment",
+                                            submit_date=datetime.now())
+
+    @patch.multiple('django_comments_xtd.conf.settings',
+                    COMMENTS_XTD_MAX_THREAD_LEVEL=0,
+                    COMMENTS_XTD_CONFIRM_EMAIL=False)
+    def test_post_reply_to_exceeds_max_thread_level_returns_400_code(self):
+        self.assertEqual(settings.COMMENTS_XTD_MAX_THREAD_LEVEL, 0)
+        self.assertEqual(XtdComment.objects.count(), 0)
+        self.post_parent_comment()
+        self.assertEqual(XtdComment.objects.count(), 1)
+        data = {"name": "Bob", "email": "fulanito@detal.com",
+                "followup": True,
+                "reply_to": self.cm.id,  # This exceeds max thread level.
+                "comment": "Es war einmal eine kleine...",
+                "honeypot": ""}
+        data.update(self.form.initial)
+        response = post_comment(data)
+        self.assertEqual(XtdComment.objects.count(), 1)  # Comment not added.
+        self.assertEqual(response.status_code, 400)
+
 
 _xtd_model = "django_comments_xtd.tests.models.MyComment"
 
@@ -373,33 +387,4 @@
             self.assertEqual(cm['id'], cm_id)
         # Re-connect the function for the following tests.
         pre_save.connect(publish_or_withhold_on_pre_save,
-                         sender=model_app_label)
-=======
-    def post_parent_comment(self):
-        article_ct = ContentType.objects.get(app_label="tests", model="article")
-        site1 = Site.objects.get(pk=1)
-        self.cm = XtdComment.objects.create(content_type=article_ct,
-                                            object_pk=self.article.id,
-                                            content_object=self.article,
-                                            site=site1,
-                                            comment="just a testing comment",
-                                            submit_date=datetime.now())
-
-    @patch.multiple('django_comments_xtd.conf.settings',
-                    COMMENTS_XTD_MAX_THREAD_LEVEL=0,
-                    COMMENTS_XTD_CONFIRM_EMAIL=False)
-    def test_post_reply_to_exceeds_max_thread_level_returns_400_code(self):
-        self.assertEqual(settings.COMMENTS_XTD_MAX_THREAD_LEVEL, 0)
-        self.assertEqual(XtdComment.objects.count(), 0)
-        self.post_parent_comment()
-        self.assertEqual(XtdComment.objects.count(), 1)
-        data = {"name": "Bob", "email": "fulanito@detal.com",
-                "followup": True,
-                "reply_to": self.cm.id,  # This exceeds max thread level.
-                "comment": "Es war einmal eine kleine...",
-                "honeypot": ""}
-        data.update(self.form.initial)
-        response = post_comment(data)
-        self.assertEqual(XtdComment.objects.count(), 1)  # Comment not added.
-        self.assertEqual(response.status_code, 400)
->>>>>>> 109f473e
+                         sender=model_app_label)