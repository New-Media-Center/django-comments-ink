import six

from django.db.models import F
from django.contrib.contenttypes.models import ContentType
from django.shortcuts import get_object_or_404
from django.utils.module_loading import import_string

from django_comments_xtd import get_model as get_comment_model
from django_comments.views.moderation import perform_flag
from rest_framework import generics, mixins, permissions, status
from rest_framework.decorators import api_view
from rest_framework.response import Response
from rest_framework.schemas.openapi import AutoSchema

<<<<<<< HEAD
from django_comments_xtd.conf import settings
from django_comments_xtd.api import serializers
from django_comments_xtd.models import (TmpXtdComment, XtdComment,
                                        CommentReaction)
from django_comments_xtd.utils import check_option, get_current_site_id
=======
from django_comments_xtd import views
from django_comments_xtd import get_model
from django_comments_xtd.conf import settings
from django_comments_xtd.api import serializers
from django_comments_xtd.models import (
    TmpXtdComment, LIKEDIT_FLAG, DISLIKEDIT_FLAG
)
from django_comments_xtd.utils import get_current_site_id
>>>>>>> 0e12c2e1


XtdComment = get_model()


class CommentCreate(generics.CreateAPIView):
    """Create a comment."""
    serializer_class = serializers.WriteCommentSerializer

    def post(self, request, *args, **kwargs):
        serializer = self.get_serializer(data=request.data)
        if serializer.is_valid():
            response = super(CommentCreate, self).post(request, *args, **kwargs)
        else:
            if 'non_field_errors' in serializer.errors:
                response_msg = serializer.errors['non_field_errors'][0]
            else:
                response_msg = [k for k in six.iterkeys(serializer.errors)]
            return Response(response_msg, status=400)
        if self.resp_dict['code'] == 201:  # The comment has been created.
            response.data.update({
                'id': self.resp_dict['comment']['xtd_comment'].id
            })
            return response
        elif self.resp_dict['code'] in [202, 204, 403]:
            return Response({}, status=self.resp_dict['code'])

    def perform_create(self, serializer):
        self.resp_dict = serializer.save()


class CommentList(generics.ListAPIView):
    """List all comments for a given ContentType and object ID."""
    serializer_class = serializers.ReadCommentSerializer

    def get_queryset(self, **kwargs):
        content_type_arg = self.kwargs.get('content_type', None)
        object_pk_arg = self.kwargs.get('object_pk', None)
        app, model = content_type_arg.split("-")
        try:
            content_type = ContentType.objects.get_by_natural_key(app, model)
        except ContentType.DoesNotExist:
            return XtdComment.objects.none()
        else:
            return XtdComment.get_queryset(content_type=content_type,
                                           object_pk=object_pk_arg)


class CommentCount(generics.GenericAPIView):
    """Get number of comments posted to a given ContentType and object ID."""
    serializer_class = serializers.ReadCommentSerializer

    def get_queryset(self):
        content_type_arg = self.kwargs.get('content_type', None)
        object_pk_arg = self.kwargs.get('object_pk', None)
        app_label, model = content_type_arg.split("-")
        content_type = ContentType.objects.get_by_natural_key(app_label, model)
        site_id = getattr(settings, "SITE_ID", None)
        if not site_id:
            site_id = get_current_site_id(self.request)
        fkwds = {
            "content_type": content_type,
            "object_pk": object_pk_arg,
            "site__pk": site_id,
            "is_public": True
        }
        if getattr(settings, 'COMMENTS_HIDE_REMOVED', True):
            fkwds["is_removed"] = False
        return get_comment_model().objects.filter(**fkwds)

    def get(self, request, *args, **kwargs):
        return Response({'count': self.get_queryset().count()})


class CreateReportFlag(generics.CreateAPIView):
    """Create 'removal suggestion' flags."""

    serializer_class = serializers.FlagSerializer
    permission_classes = (permissions.IsAuthenticated,)

    schema = AutoSchema(operation_id_base="ReportFlag")

    def post(self, request, *args, **kwargs):
        comment = get_object_or_404(get_comment_model(),
                                    pk=int(request.data['comment']))
        check_option(comment, "comment_flagging_enabled")
        return super(CreateReportFlag, self).post(request, *args, **kwargs)

    def perform_create(self, serializer):
        perform_flag(self.request, serializer.validated_data['comment'])


class PostCommentReaction(mixins.CreateModelMixin,
                          generics.GenericAPIView):
    """Create and delete comment reactions."""

    serializer_class = serializers.WriteCommentReactionSerializer
    permission_classes = (permissions.IsAuthenticated,)

    def post(self, request, *args, **kwargs):
        comment = get_object_or_404(get_comment_model(),
                                    pk=int(request.data['comment']))
        check_option(comment, "comment_reactions_enabled")
        self.create(request, *args, **kwargs)
        # Create a new response object with the list of reactions the
        # comment has received. If other users sent reactions they all will
        # be reflected in the comment, not only the reaction sent with this
        # particular request.
        if self.created:
            return Response(comment.get_reactions(),
                            status=status.HTTP_201_CREATED)
        else:
            return Response(comment.get_reactions(),
                            status=status.HTTP_200_OK)

    def perform_create(self, serializer):
        cr_qs = CommentReaction.objects.filter(**serializer.validated_data)
        if cr_qs.filter(authors=self.request.user).count() == 1:
            self.created = False
            if cr_qs[0].counter == 1:
                cr_qs.delete()
            else:
                cr_qs.update(counter=F('counter') - 1)
                cr_qs[0].authors.remove(self.request.user)
        else:
            creaction, _ = CommentReaction.objects.get_or_create(
                **serializer.validated_data)
            creaction.authors.add(self.request.user)
            # self.created is True when the user reacting is added.
            self.created = True
            creaction.counter += 1
            creaction.save()<|MERGE_RESOLUTION|>--- conflicted
+++ resolved
@@ -12,22 +12,11 @@
 from rest_framework.response import Response
 from rest_framework.schemas.openapi import AutoSchema
 
-<<<<<<< HEAD
 from django_comments_xtd.conf import settings
 from django_comments_xtd.api import serializers
 from django_comments_xtd.models import (TmpXtdComment, XtdComment,
                                         CommentReaction)
 from django_comments_xtd.utils import check_option, get_current_site_id
-=======
-from django_comments_xtd import views
-from django_comments_xtd import get_model
-from django_comments_xtd.conf import settings
-from django_comments_xtd.api import serializers
-from django_comments_xtd.models import (
-    TmpXtdComment, LIKEDIT_FLAG, DISLIKEDIT_FLAG
-)
-from django_comments_xtd.utils import get_current_site_id
->>>>>>> 0e12c2e1
 
 
 XtdComment = get_model()
