--- conflicted
+++ resolved
@@ -88,30 +88,6 @@
         return Response({'count': self.get_queryset().count()})
 
 
-<<<<<<< HEAD
-=======
-class ToggleFeedbackFlag(generics.CreateAPIView, mixins.DestroyModelMixin):
-    """Create and delete like/dislike flags."""
-
-    serializer_class = serializers.FlagSerializer
-    permission_classes = (permissions.IsAuthenticatedOrReadOnly,)
-
-    schema = AutoSchema(operation_id_base="Feedback")
-
-    def post(self, request, *args, **kwargs):
-        response = super(ToggleFeedbackFlag, self).post(request, *args,
-                                                        **kwargs)
-        if self.created:
-            return response
-        else:
-            return Response(status=status.HTTP_204_NO_CONTENT)
-
-    def perform_create(self, serializer):
-        f = getattr(views, 'perform_%s' % self.request.data['flag'])
-        self.created = f(self.request, serializer.validated_data['comment'])
-
-
->>>>>>> 5b52f608
 class CreateReportFlag(generics.CreateAPIView):
     """Create 'removal suggestion' flags."""
 
