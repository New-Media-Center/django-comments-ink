--- conflicted
+++ resolved
@@ -3,31 +3,22 @@
 """
 from django.dispatch import Signal
 
+
 # Sent just after a comment has been verified.
 confirmation_received = Signal()
-<<<<<<< HEAD
 
 
 # Sent just after a user has muted a comments thread.
 comment_thread_muted = Signal()
 
-=======
-
-# Sent just after a user has muted a comments thread.
-comment_thread_muted = Signal()
->>>>>>> c2ec5022
 
 # Sent before the data in the REST POST comment form is validated.
 # A receiver returning True will suffice to automatically add valid values
 # to the CommentSecurityForm fields 'timestamp' and 'security_hash'. The
 # intention is to combine a receiver with a django-rest-framework
 # authentication class, and return True when the request.auth is not None.
-<<<<<<< HEAD
 should_request_be_authorized = Signal()
 
 
 # Sent after a comment got a reaction.
-comment_got_a_reaction = Signal()
-=======
-should_request_be_authorized = Signal()
->>>>>>> c2ec5022
+comment_got_a_reaction = Signal()