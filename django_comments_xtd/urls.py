<<<<<<< HEAD
from django.urls import re_path
=======
from django.urls import include, path, re_path
>>>>>>> c2ec5022

from rest_framework.urlpatterns import format_suffix_patterns
from django_comments.views.comments import comment_done
from django_comments.views.moderation import (flag_done, delete, delete_done,
                                              approve, approve_done)

from django_comments_xtd import views


urlpatterns = [
    re_path(r'^post/$', views.post, name='comments-xtd-post'),
    re_path(r'^posted/$', comment_done, name='comments-comment-done'),

    re_path(r'^sent/$', views.sent, name='comments-xtd-sent'),
    re_path(r'^confirm/(?P<key>[^/]+)/$', views.confirm,
            name='comments-xtd-confirm'),
    re_path(r'^mute/(?P<key>[^/]+)/$', views.mute, name='comments-xtd-mute'),
    re_path(r'^reply/(?P<cid>[\d]+)/$', views.reply, name='comments-xtd-reply'),

    # Remap comments-flag to check allow-flagging is enabled.
    re_path(r'^flag/(\d+)/$', views.flag, name='comments-flag'),
    re_path(r'^flagged/$', flag_done, name='comments-flag-done'),

    re_path(r'^delete/(\d+)/$', delete, name='comments-delete'),
    re_path(r'^deleted/$', delete_done, name='comments-delete-done'),
    re_path(r'^approve/(\d+)/$', approve, name='comments-approve'),
    re_path(r'^approved/$', approve_done, name='comments-approve-done'),

    # New flags in addition to those provided by django-contrib-comments.
    re_path(r'^react/(\d+)/$', views.react, name='comments-xtd-react'),
    re_path(r'^reacted/$', views.react_done, name='comments-xtd-react-done'),

    # Remap comments-url-redirect to add query string with page number.
    re_path(r'^cr/(\d+)/(\d+)/(\d+)/$', views.comment_in_page,
            name='comments-url-redirect'),

    # API handlers.
<<<<<<< HEAD
    re_path(r'^api/comment/$', api.CommentCreate.as_view(),
            name='comments-xtd-api-create'),
    re_path(r'^api/(?P<content_type>\w+[-]{1}\w+)/(?P<object_pk>[-\w]+)/$',
            api.CommentList.as_view(), name='comments-xtd-api-list'),
    re_path(
        r'^api/(?P<content_type>\w+[-]{1}\w+)/(?P<object_pk>[-\w]+)/count/$',
        api.CommentCount.as_view(), name='comments-xtd-api-count'),
    re_path(r'^api/react/$', api.PostCommentReaction.as_view(),
            name='comments-xtd-api-react'),
    re_path(r'^api/flag/$', api.CreateReportFlag.as_view(),
            name='comments-xtd-api-flag'),
=======
    path('api/', include("django_comments_xtd.api.urls"),
         {'override_drf_defaults': True}),

    path('', include("django_comments.urls")),
>>>>>>> c2ec5022
]


urlpatterns = format_suffix_patterns(urlpatterns)<|MERGE_RESOLUTION|>--- conflicted
+++ resolved
@@ -1,8 +1,4 @@
-<<<<<<< HEAD
 from django.urls import re_path
-=======
-from django.urls import include, path, re_path
->>>>>>> c2ec5022
 
 from rest_framework.urlpatterns import format_suffix_patterns
 from django_comments.views.comments import comment_done
@@ -40,24 +36,10 @@
             name='comments-url-redirect'),
 
     # API handlers.
-<<<<<<< HEAD
-    re_path(r'^api/comment/$', api.CommentCreate.as_view(),
-            name='comments-xtd-api-create'),
-    re_path(r'^api/(?P<content_type>\w+[-]{1}\w+)/(?P<object_pk>[-\w]+)/$',
-            api.CommentList.as_view(), name='comments-xtd-api-list'),
-    re_path(
-        r'^api/(?P<content_type>\w+[-]{1}\w+)/(?P<object_pk>[-\w]+)/count/$',
-        api.CommentCount.as_view(), name='comments-xtd-api-count'),
-    re_path(r'^api/react/$', api.PostCommentReaction.as_view(),
-            name='comments-xtd-api-react'),
-    re_path(r'^api/flag/$', api.CreateReportFlag.as_view(),
-            name='comments-xtd-api-flag'),
-=======
     path('api/', include("django_comments_xtd.api.urls"),
          {'override_drf_defaults': True}),
 
     path('', include("django_comments.urls")),
->>>>>>> c2ec5022
 ]
 
 
