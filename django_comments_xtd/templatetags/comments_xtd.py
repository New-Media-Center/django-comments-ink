--- conflicted
+++ resolved
@@ -479,16 +479,10 @@
 
 # ----------------------------------------------------------------------
 @register.filter
-<<<<<<< HEAD
 def xtd_comment_gravatar(email, config='48,mm'):
     size, avatar = config.split(',')
     url = xtd_comment_gravatar_url(email, config)
     return mark_safe('<img src="%s" height="%s" width="%s">' %
-=======
-def xtd_comment_gravatar(email, size=48):
-    url = xtd_comment_gravatar_url(email, size)
-    return mark_safe('<img src="%s" class="mr-3" height="%d" width="%d">' %
->>>>>>> 323cb394
                      (url, size, size))
 
 
