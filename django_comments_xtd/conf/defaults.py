--- conflicted
+++ resolved
@@ -70,15 +70,11 @@
 # Should return an URL.
 COMMENTS_XTD_API_GET_USER_AVATAR = "django_comments_xtd.utils.get_user_avatar"
 
-<<<<<<< HEAD
+
+# Makes the "Notify me about followup comments" checkbox in the
+# comment form checked (True) or unchecked (False) by default.
 COMMENTS_XTD_DEFAULT_FOLLOWUP = False
 
 # How many reaction buttons can be displayed
 # in a row before it breaks into another row.
-COMMENTS_XTD_REACTIONS_ROW_LENGTH = 4
-=======
-
-# Makes the "Notify me about followup comments" checkbox in the
-# comment form checked (True) or unchecked (False) by default.
-COMMENTS_XTD_DEFAULT_FOLLOWUP = False
->>>>>>> 5b52f608
+COMMENTS_XTD_REACTIONS_ROW_LENGTH = 4