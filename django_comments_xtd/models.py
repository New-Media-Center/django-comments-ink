--- conflicted
+++ resolved
@@ -209,28 +209,20 @@
         return dic_list
 
 
-<<<<<<< HEAD
-def publish_or_withhold_nested_comments(comment_id, shall_be_public=False):
-    qs = get_model().objects.filter(~Q(pk=comment_id), parent_id=comment_id)
-=======
-def publish_or_unpublish_nested_comments(comment, are_public=False):
+def publish_or_withhold_nested_comments(comment, shall_be_public=False):
     qs = get_model().objects.filter(~Q(pk=comment.id), parent_id=comment.id)
->>>>>>> 186d7d5c
     nested = [cm.id for cm in qs]
     qs.update(is_public=shall_be_public)
     while len(nested):
         cm_id = nested.pop()
         qs = XtdComment.objects.filter(~Q(pk=cm_id), parent_id=cm_id)
         nested.extend([cm.id for cm in qs])
-<<<<<<< HEAD
         qs.update(is_public=shall_be_public)
-=======
-        qs.update(is_public=are_public)
     # Update nested_count in parents comments in the same thread.
     # The comment.nested_count doesn't change because the comment's is_public
     # attribute is not changing, only its nested comments change, and it will
     # help to re-populate nested_count should it be published again.
-    if are_public:
+    if shall_be_public:
         op = F('nested_count') + comment.nested_count
     else:
         op = F('nested_count') - comment.nested_count
@@ -238,18 +230,12 @@
                               level__lt=comment.level,
                               order__lt=comment.order)\
                       .update(nested_count=op)
->>>>>>> 186d7d5c
 
 
 def publish_or_withhold_on_pre_save(sender, instance, raw, using, **kwargs):
     if not raw and instance and instance.id:
-<<<<<<< HEAD
         shall_be_public = (not instance.is_removed) and instance.is_public
-        publish_or_withhold_nested_comments(instance.id, shall_be_public)
-=======
-        are_public = (not instance.is_removed) and instance.is_public
-        publish_or_unpublish_nested_comments(instance, are_public=are_public)
->>>>>>> 186d7d5c
+        publish_or_withhold_nested_comments(instance, shall_be_public)
 
 
 # ----------------------------------------------------------------------
