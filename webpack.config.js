const path = require('path');
const webpack = require('webpack');

const { CleanWebpackPlugin } = require('clean-webpack-plugin');
const CssMinimizerPlugin = require('css-minimizer-webpack-plugin');
const MiniCssExtractPlugin = require('mini-css-extract-plugin');
const { WebpackManifestPlugin } = require('webpack-manifest-plugin');


const devMode = process.env.NODE_ENV !== 'production';
const PRJ_PATH = path.resolve(__dirname, 'django_comments_xtd',
                              'static', 'django_comments_xtd');


const plugins = [
  new webpack.ProgressPlugin(),
  new CleanWebpackPlugin(),
  new MiniCssExtractPlugin({filename: '[name]-[contenthash].css'}),
  new WebpackManifestPlugin()
];

module.exports = {
  mode: devMode ? 'development' : 'production',
  context: __dirname,
  devtool: 'source-map',

  entry: {
    bundle: path.resolve(PRJ_PATH, "js/index.js")
  },

  output: {
<<<<<<< HEAD
    path: path.resolve(PRJ_PATH, "dist"),
    filename: devMode ? '[name]-[contenthash].js' : '[name]-3.0.0.js',
    publicPath: ''
=======
    filename: '[name]-2.9.1.js',
    path: STATIC_DIR
>>>>>>> 5b52f608
  },

  optimization: {
    splitChunks: {
      cacheGroups: {
        styles: {
          name: 'styles',
          type: 'css/mini-extract',
          chunks: 'all',
          enforce: true
        }
      }
    },
    minimizer: [
      `...`,
      new CssMinimizerPlugin()
    ]
  },

  plugins: plugins,

  module: {
    rules: [
      {
        test: /\.(js|jsx)$/,
        exclude: /node_modules/,
        use: {
          loader: 'babel-loader',
          options: {
            presets: ['@babel/preset-env']
          }
        }
      },
      {
        test: /\.css$/,
        use: [
          MiniCssExtractPlugin.loader,
          'css-loader'
        ]
      },
      {
        test: /\.(svg|gif|png|eot|woff|ttf)$/,
        use: ['url-loader']
      }
    ]
  }
}<|MERGE_RESOLUTION|>--- conflicted
+++ resolved
@@ -29,14 +29,9 @@
   },
 
   output: {
-<<<<<<< HEAD
     path: path.resolve(PRJ_PATH, "dist"),
     filename: devMode ? '[name]-[contenthash].js' : '[name]-3.0.0.js',
     publicPath: ''
-=======
-    filename: '[name]-2.9.1.js',
-    path: STATIC_DIR
->>>>>>> 5b52f608
   },
 
   optimization: {
