--- conflicted
+++ resolved
@@ -8,11 +8,7 @@
 
 [tox]
 skipsdist = True
-<<<<<<< HEAD
-envlist = py38-django{300,310}
-=======
-envlist = py-3.8-django-{2.0,2.1,2.2,3.0,3.1}
->>>>>>> 109f473e
+envlist = py-3.8-django-{3.0,3.1}
 
 [travis]
 python =
@@ -20,16 +16,8 @@
 
 [travis:env]
 DJANGO =
-<<<<<<< HEAD
-  3.0: django300
-  3.1: django310
-=======
-  2.0: django-2.0
-  2.1: django-2.1
-  2.2: django-2.2
   3.0: django-3.0
   3.1: django-3.1
->>>>>>> 109f473e
 [testenv]
 changedir = {toxinidir}/django_comments_xtd
 commands = py.test -rw --cov-config .coveragerc --cov django_comments_xtd
@@ -42,12 +30,6 @@
     pytest-cov
     pytest-django
     selenium
-<<<<<<< HEAD
-    py38-django300: django>=3.0,<3.1
-    py38-django310: django>=3.1,<3.2
-    py38-django{300,310}: djangorestframework>=3.9
-    py38-django{300,310}: django-contrib-comments
-=======
     py-3.8-django-2.0: django>=2.0,<2.1
     py-3.8-django-2.1: django>=2.1,<2.2
     py-3.8-django-2.2: django>=2.2,<2.3
@@ -55,7 +37,6 @@
     py-3.8-django-3.1: django>=3.1,<3.2
     py-3.8-django-{2.0,2.1,2.2,3.0,3.1}: djangorestframework>=3.9
     py-3.8-django-{2.0,2.1,2.2,3.0,3.1}: django-contrib-comments
->>>>>>> 109f473e
 setenv =
     PYTHONPATH = {toxinidir}:{toxinidir}
     DJANGO_SETTINGS_MODULE=django_comments_xtd.tests.settings
