# Tox (http://tox.testrun.org/) is a tool for running tests
# in multiple virtualenvs. This configuration file will run the
# test suite on all supported python versions. To use it, "pip install tox"
# and then run "tox" from this directory.
[pytest]
python_files = test_*.py
django_find_project = false

[tox]
skipsdist = True
<<<<<<< HEAD
envlist = py-3.8-django-{3.0,3.1}
=======
envlist = py-3.8-django-{2.2,3.0,3.1}
>>>>>>> 5b52f608

[travis]
python =
  3.8: py-3.8

[travis:env]
DJANGO =
<<<<<<< HEAD
=======
  2.2: django-2.2
>>>>>>> 5b52f608
  3.0: django-3.0
  3.1: django-3.1
[testenv]
changedir = {toxinidir}/django_comments_xtd
commands = py.test -rw --cov-config .coveragerc --cov django_comments_xtd
deps =
    six
    docutils
    Markdown
    django-markup
    pytest
    pytest-cov
    pytest-django
    selenium
<<<<<<< HEAD
    py-3.8-django-3.0: django>=3.0,<3.1
    py-3.8-django-3.1: django>=3.1,<3.2
    py-3.8-django-{3.0,3.1}: djangorestframework>=3.12,<3.13
    py-3.8-django-{3.0,3.1}: django-contrib-comments>=2.1,<2.2
=======
    py-3.8-django-2.2: django>=2.2,<2.3
    py-3.8-django-3.0: django>=3.0,<3.1
    py-3.8-django-3.1: django>=3.1,<3.2
    py-3.8-django-{2.2,3.0,3.1}: djangorestframework>=3.12
    py-3.8-django-{2.2,3.0,3.1}: django-contrib-comments>=2.1
>>>>>>> 5b52f608
setenv =
    PYTHONPATH = {toxinidir}:{toxinidir}
    DJANGO_SETTINGS_MODULE=django_comments_xtd.tests.settings

[testenv:pep8]
show-source = True
commands = {envbindir}/flake8 --max-line-length=80 --exclude=.tox,docs,django_comments_xtd/tests,django_comments_xtd/__init__.py,django_comments_xtd/migrations django_comments_xtd
# Flake8 only needed when linting.
# Do not care about other dependencies, it's just for linting.
deps = flake8
changedir = {toxinidir}

[testenv:js]
commands =
    npm install --prefix {toxinidir}<|MERGE_RESOLUTION|>--- conflicted
+++ resolved
@@ -8,11 +8,7 @@
 
 [tox]
 skipsdist = True
-<<<<<<< HEAD
-envlist = py-3.8-django-{3.0,3.1}
-=======
-envlist = py-3.8-django-{2.2,3.0,3.1}
->>>>>>> 5b52f608
+envlist = py-3.8-django-{3.0,3.1,3.2}
 
 [travis]
 python =
@@ -20,12 +16,9 @@
 
 [travis:env]
 DJANGO =
-<<<<<<< HEAD
-=======
-  2.2: django-2.2
->>>>>>> 5b52f608
   3.0: django-3.0
   3.1: django-3.1
+  3.2: django-3.2
 [testenv]
 changedir = {toxinidir}/django_comments_xtd
 commands = py.test -rw --cov-config .coveragerc --cov django_comments_xtd
@@ -38,18 +31,11 @@
     pytest-cov
     pytest-django
     selenium
-<<<<<<< HEAD
     py-3.8-django-3.0: django>=3.0,<3.1
     py-3.8-django-3.1: django>=3.1,<3.2
-    py-3.8-django-{3.0,3.1}: djangorestframework>=3.12,<3.13
-    py-3.8-django-{3.0,3.1}: django-contrib-comments>=2.1,<2.2
-=======
-    py-3.8-django-2.2: django>=2.2,<2.3
-    py-3.8-django-3.0: django>=3.0,<3.1
-    py-3.8-django-3.1: django>=3.1,<3.2
-    py-3.8-django-{2.2,3.0,3.1}: djangorestframework>=3.12
-    py-3.8-django-{2.2,3.0,3.1}: django-contrib-comments>=2.1
->>>>>>> 5b52f608
+    py-3.8-django-3.2: django>=3.2,<3.3
+    py-3.8-django-{3.0,3.1,3.2}: djangorestframework>=3.12,<3.13
+    py-3.8-django-{3.0,3.1,3.2}: django-contrib-comments>=2.1,<2.2
 setenv =
     PYTHONPATH = {toxinidir}:{toxinidir}
     DJANGO_SETTINGS_MODULE=django_comments_xtd.tests.settings
