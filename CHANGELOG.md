# Change Log

<<<<<<< HEAD
# [3.0.0] -

    * Fixes issue #194, about setting COMMENTS_HIDE_REMOVED and the new setting
      COMMENTS_XTD_PUBLISH_OR_WITHHOLD_NESTED. Up until v3.0.0 removed comments
      were listed but their content were not displayed. They showed a "comment
      has been removed" message instead. That behaviour didn't comply with
      parent's app setting COMMENTS_HIDE_REMOVED. COMMENTS_HIDE_REMOVED is True
      by default, what has the effect of hiding removed comments. As of v3.0.0
      this is also the behaviour of django-comments-xtd. Additionally a new
      setting COMMENTS_XTD_PUBLISH_OR_WITHHOLD_NESTED has been created to
      control whether nested comments of a comment being removed or approved
      will be withhold or published.
    * Fixes issue #210, about listing top comments. Since v3.0.0 there is a new
      way to receive user feedback on comments. The model CommentFlag is no
      longer used to store such feedback. There is a new model CommentReaction
      that stores user reactions to comments. For each pair reaction/comment
      there is a counter and a list of reaction authors, this way it is
      possible to retrieve most liked comments or any other query related with
      user reactions. In addition there is new frontend code to handle user
      reactions. To get aligned with issue #161, the new frontend to handle
      reactions doesn't have additional dependencies.
=======
## [2.9.2] - 2021-06-19

    * Fixes issue with nested_count XtdComment's attribute being wrongly computed when comment threads are more than 2 level deep and have more than 1 thread. See [PR-312](https://github.com/danirus/django-comments-xtd/pull/312).
    * Resolves limitation in API views. Avoid using explicit XtdComment model and rather use the `get_model` function to allow using customized comment models with API. See [PR-313](https://github.com/danirus/django-comments-xtd/pull/313). Thanks to @r4fek.
    * Enhance comment form initialization, so that original fields are not override but rather only some of its attributes. See [PR-315](https://github.com/danirus/django-comments-xtd/pull/315). Thanks to @dest81.
>>>>>>> 0e12c2e1

## [2.9.1] - 2021-04-14

    * Fixes issue when the 'sent' view does not receive a 'c' query string parameter. See [PR-305](https://github.com/danirus/django-comments-xtd/pull/305). Thanks to @dest81.

## [2.9.0] - 2021-03-20

    * Drops support for Django 2.0 and 2.1.
    * Requires django-contrib-comments >= 2.1, and djangorestframework >= 3.12.
    * Fixes warning when generating the OpenAPI schema. Thanks to @ivanychev. Seee[PR-296](https://github.com/danirus/django-comments-xtd/pull/296).
    * Fixes issue with `render_xtdcomment_tree` templatetag, thanks to @dest81. See [PR-295](https://github.com/danirus/django-comments-xtd/pull/295).
    * Fixes issue #291, about the frontend plugin not being aware of the setting COMMENTS_XTD_DEFAULT_FOLLOWUP. It also fixes the content of the `login_url` props attribute. Its value is now the content of `settings.LOGIN_URL`.
    * Fixes issue #284, about sending a comment twice by clicking the comment send button twice. It happened when not using the JavaScript plugin.

## [2.8.5] - 2021-03-02

    * Fixes issue #292 with the workflow upload-pypi.yml, that caused the package bundle to be built without JavaScript files.

## [2.8.4] - 2021-02-28

    * Adds Italian translation (thanks to @dlrsp-dev).
    * Fixes issue #279, about a syntax mistake in the get_flags function, in the models.py module. Thanks to @manisar2.
    * Fixes issue #271, about an issue with django-comments-xtd data migration 0008. The fix consists of making the migration non-effective. It also requires that the django project developer runs the management command `initialize_nested_count` manually, so that the field `nested_count` of `XtdComment` gets populated with the correct value. The command is idempotent. Thanks to @jxcl.

## [2.8.3] - 2021-02-07

    * Adds new setting COMMENTS_XTD_DEFAULT_FOLLOWUP, which is used to
      initialize the follow-up form field. By default its value is False. Thanks to @drholera. Closes ticket #206.
    * Fixes issue #274, about wrong validation of fields name and email in the
      WriteCommentSerializer. Thanks to @dest81.

## [2.8.2] - 2021-01-24

    * Fixes issue #248, about the API returning comments' submit_date in UTC
      when the setting USE_TZ is enabled and a different TIME_ZONE is given.
      Thanks to @Loneattic.
    * Fixes issue #250, which reports that using the web API to post a comment
      with a reply_to field that would break the max_thread_level should not
      produce an exception but rather a controlled response with an appropriate
      HTTP code. Thanks to @impythonista.
    * Fixes issue #255, about the web API not returning the comment ID when
      creating a new comment. Thanks to @mhoonjeon.
    * Fixes issue #256, about an issue in the JavaScript plugin that displays
      the "reply" link even when the max_thread_level has been reached.
      Thanks to @odescopi.

## [2.8.1] - 2020-10-16

    * Fixes issue #80, that requests to change the response when clicking
      more than once on a comment confirmation link. Up until now clicking
      more than once on a comment confirmation link produced a HTTP 404
      response. Since version 2.8.1 the response is the same as for the first
      click: the user is redirected to the comment's view in the page.
      Thanks to @ppershing.
    * Fixes issue #152, about loading the `staticfiles` templatetag instead of
      `static`. Since Django v3.0 the staticfiles app requires using the
      latter. Thanks to @JonLevy and @mennucc.
    * Fixes issue #221, about the get_version function. Now it returns the full
      version number <major>.<minor>.<patch>. Thanks to @mckinly.
    * Fixes issue #229, about failing to process empty honeypot field when
      posting comments using the REST API. Thanks to @TommasoAmici.

## [2.8.0] - 2020-09-26

    * Fixes issue #106, which is about computing the number of nested comments
      for every comment at every level down the tree. The fix consists of
      adding a new field called 'nested_count' to the XtdComment model. Its
      value represents the number of threaded comments under itself. A new
      management command, 'initialize_nested_count', can be used to update the
      value of the field, the command is idempotent. Two new migrations have
      been added: migration 0007 adds the new field, and migration 0008 calls
      the 'initialize_nested_count' command to populate the nested_count new
      field with correct values.
    * Fixes issue #215 about running the tests with Django 3.1 and Python 3.8.

## [2.7.2] - 2020-09-08

    * Fixes issue #208, about the JavaScript plugin not displaying the like and
      dislike buttons and the reply link when django-comments-xtd is setup to
      allow posting comments only to registered users (who_can_post: "users").
    * Fixes issue #212, about missing i18n JavaScript catalog files for Dutch,
      German and Russian.

## [2.7.1] - 2020-08-12

    * Fixes issue #188, about loading a templatetags module not required for
      the application.
    * Fixes issue #196. When extending django-comments-xtd's comment model, the
      receiver function that reviews whether nested comments have to be publish
      or unpublish is not called.

## [2.7.0] - 2020-08-09

    * Enhancement, closing issue #155 (and #170), on how to post comments via
      the web API. Up until version 2.6.2 posting comments required the fields
      timestamp, security_hash and honeypot. As of 2.7.0 there is support to
      allow Django REST Framework authentication classes: WriteCommentSerializer
      send the signal should_request_be_authorize that enables posting comments.
      Read the documentation about the web API.
    * Enhancement, closing issue #175 on how to customize django-comments-xts
      so that user images displayed in comments come from other sources. A new
      setting COMMENTS_XTD_API_GET_USER_AVATAR has been added. The docs have
      been extended with a page that explains the use case in depth.
    * Fixes issue #171, on wrong permission used to decide whether a user is a
      moderator. The right permission is django_comments.can_moderate.
      (thanks to Ashwani Gupta, @ashwani99).
    * Fixes issue #136 on missing <link> element in the templates/base.html
      file distributed with the tutorial.tar.gz bundle.

## [2.6.2] - 2020-07-05

    * Adds Dutch translation (thanks to Jean-Paul Ladage, @jladage).
    * Adds Russian translation (thanks to Михаил Рыбкин, @MikerStudio).
    * Fixesissue #140, which adds the capacity to allow only registered users
      to post comments.
    * Fixesissue #149, on wrong SQL boolean literal value used when running
      special command populate_xtdcomments to load Postgres database with
      xtdcomments.
    * Fixesissue #154, on using string formatting compatible with Python
      versions prior to 3.6.
    * Fixesissue #156, on wrong props name "poll_interval". JavaScript plugin
      expects uses "polling_interval" while the api/frontend.py module referred
      to itas "poll_interval". (thanks to @ashwani99).
    * Fixesissue #159, about using the same id for all the checkboxes in the
      comment list. When ticking one checkbox in a nested form the checkbox of
      the main form was ticked. Now each checkbox has a different id, suffixed
      with the content of the `reply_to` field.

## [2.6.1] - 2020-05-13

    * Fixes issue #150, about wrong protocol in the URL when fetching avatar
      images from gravatar.

## [2.6.0] - 2020-05-12

    * Fixes issue #145, on inadequate number of SQL queries used by API
      entry point "comments-xtd-api-list", available in the URL
      "/comments/api/<content-type>/<object-pk>/".
      The issue also happened when rendering the comments using tags
      get_xtdcomment_tree and render_xtdcomment_tree. It has been fixed
      in both cases too.
    * Updates the JSON schema of the output retrieved by the API entry
      point "comments-xtd-api-list". Thus the version number change.
      The flags attribute of each retrieved is now a list of flags instead
      of a summary for each the flags: "I like it", "I dislike it",
      "suggest removal".

## [2.5.1] - 2020-04-27

    * Fixes issue #138, on unpublishing a single comment with public nested
      comments. The fix consists of a new pre_save receiver that will
      either publish or unpublish nested comments when a comment changes
      its is_public attribute. (thanks to @hematinik).

## [2.5.0] - 2020-04-22

    * Fixes issue #144 regarding the size of the JavaScript bundle. The
      new JavaScript plugin does not include React and ReactDOM. The two
      libraries have to be loaded with an external script.
    * Update the dependencies of the JavaScript plugin.

## [2.4.3] - 2020-01-26

    * Fixes issue on the ContentType that happens when sending post
      request with empty data. (PR: #137) (thanks to @dvorberg).
    * Adds German translations, (thanks to @dvorberg).

## [2.4.2] - 2019-12-25

    * Adds Django 3.0 compatibility thanks to Sergey Ivanychev (@ivanychev).
    * Adds Norwegian translations thanks to Yngve Høiseth (@yhoiseth).


## [2.4.1] - 2019-09-30

    * Allow changing the "d" parameter when requesting a gravatar,
      thanks to @pylixm (PR: 100).
    * Avoid requiring the SITE_ID, thanks to @gassan (PR: 125).

## [2.4.0] - 2019-02-19

    New minor release thanks to Mandeep Gill with the following changes:

    * Adds support for non-int based object_pk, for instead when using UUIDs or
      HashIds as the primary key on a model (closes #112).
    * Refactors the commentbox props generation into a separate function so can
      be used from the webapi for use with rest_framework/API-only backends that
      don't make use of server-side templates.
    * Adds a pyproject.yaml for use with `poetry` (https://poetry.eustace.io)
      and new pip environments (PEP 518).

## [2.3.1] - 2019-01-08

    * Fixes issue #116.
    * Updates package.json JavaScript dependencies:
       * babel-cli from 6.24.1 to 6.26.0.
       * jquery from 3.2.1 to 3.3.1.

## [2.3.0] - 2018-11-29

    * Upgrades Twitter-Bootstrap from v3 to v4.
    * Fixes issue with tutorial fixtures (bug #114).
    * Upgrade all JavaScript dependencies. Check packages.json for details.
      The major changes are:
       * ReactJS updates from 15.5 to 16.5.
       * Babel updates from 6 to 7.
       * Webpack from 2.4.1 to 4.21.0.
       * Bootstrap from 3.3.7 to 4.1.3.
    * Updates webpack.config.js.
    * Demo sites and tutorial have been adapted to Twitter Bootstrap v4.
    * Fixes issues #94, #108, #111.

## [2.2.1] - 2018-10-06

    * Resolves deprecation warnings and adopt recommendations in unit tests.
    * Fixes demo sites so that they work with Django 1.11, Django 2.0 and
      Django 2.1.

## [2.2.0] - 2018-08-12

    * Adds support for Django 2.1.
    * Drops support for Django < 1.11 as it depends on django-contrib-comments
      which dropped support too.
    * Fixes issue 104 (on lack of Django 2.1 support).

## [2.1.0] - 2018-02-13

    * Fixes issues #76, #86 and #87.
    * Request user name and/or email address in case the user is logged
      in but the user's email attribute is empty and/or the user's
      get_full_name() method returns an empty string.

## [2.0.10] - 2018-01-19

	* Adds Django 2.0 compatibility.
	* Fixes issues #81 and #83.
	* Replaces the use of django.test.client by RequestFactory in unittests.

## [2.0.9] - 2017-11-09

	* Fix issue 77. Template filter xtd_comment_gravatar_url must not
	  hard-code http schema in URL (reported by @pamost).

## [2.0.8] - 2017-09-24

	* App translation to Finnish, thanks to Tero Tikkanen (@terotic).

## [2.0.7] - 2017-09-20

	* Adds missing migration for a field's label (issue 71).
	* Makes the form label for field 'name' translatable (issue 73).

## [2.0.6] - 2017-08-08

	* Code fixes to enable proper support for the Django Sites Framework.
	* Code fixes for the `comp` demo site.
	* Makes demo site dates in initial data files timezone aware.
	* Improves documentation on setting up demo sites.
	* Style changes in CSS wells.

## [2.0.5] - 2017-07-20

	* Surpass version number to fix problem with package upload in PyPI.
	* No changes applied to this version.

## [2.0.4] - 2017-07-19

	* Use `django.core.signing` with temporary comment passed in URL
	  redirection.
	* Fix mistakes in documentation.

## [2.0.3] - 2017-07-10

	* App translation to French thanks to Brice Gelineau.
	* Fixed MANIFEST.in file, so that files with translations are
	  distributed.

## [2.0.0] - 2017-06-04

	* Javascript plugin (based on ReactJS).
	* Web API to:
	  * Create a comment for a given content type and object ID.
	  * List comments for a given content type and object ID.
	  * Send feedback flags (like/dislike) on comments.
	  * Send report flag (removal suggestion) for a comment.
	  * Template filter `has_permission` applicable to a user object and
	    accepting a string specifying the `app_label.permission` being
	    checked. It returns `True` if the user has the given permission,
	    otherwise returns False.
	* Setting `COMMENTS_XTD_API_USER_REPR` defines a lambda function to
	  return the user string representation used by the web API in response
	  objects.
	* Setting `COMMENTS_XTD_APP_MODEL_PERMISSIONS` to explicitly define what
	  commenting features are enabled on per app.model basis.
	* Templates `comments/delete.html` and `comments/deleted.html` matching
	  django-comments-xtd default twitter-bootstrap styling.
	* Dependencies on Python packages: djangorestframework.
	* Supports i18n for English and Spanish.
	* All settings namespaced inside the COMMENTS_XTD setting.
	* Management command to migrate comments from django-contrib-comments to
	  django-comments-xtd.
	* Enable removal link in `django_comments_xtd/comment_tree.html` when the
	  user has the permission `django_comments.can_moderate`.
	* Changed, when the user logged has `django_comments.can_moderate` permission,
	  template `django_comments_xtd/comment_tree.html` will show the number of
	  removal suggestions a comment has received.
	* Changed, when a comment is marked as removed by a moderator
	  (using django-comments' `comments-delete` url) every nested comment below
	  the one removed is unpublished (`is_public` attribute is turned to
	  `False`).
	* Changed view helper functions, `perform_like` and `perform_dislike` now
	  returns a boolean indicating whether a flag was created. If `True` the flag
	  has been created. If `False` the flag has been deleted. These two functions
	  behave as toggle functions.
	* Changed templates `comments/preview.html`, `comments/flag.html` and
	  `comments/flagged.hml`.
	* Removed dependency on django-markup.
	* Removed template filter `render_markup_comment`.
	* Removed setting `MARKUP_FALLBACK_FILTER`.<|MERGE_RESOLUTION|>--- conflicted
+++ resolved
@@ -1,6 +1,5 @@
 # Change Log
 
-<<<<<<< HEAD
 # [3.0.0] -
 
     * Fixes issue #194, about setting COMMENTS_HIDE_REMOVED and the new setting
@@ -22,13 +21,13 @@
       user reactions. In addition there is new frontend code to handle user
       reactions. To get aligned with issue #161, the new frontend to handle
       reactions doesn't have additional dependencies.
-=======
+
+
 ## [2.9.2] - 2021-06-19
 
     * Fixes issue with nested_count XtdComment's attribute being wrongly computed when comment threads are more than 2 level deep and have more than 1 thread. See [PR-312](https://github.com/danirus/django-comments-xtd/pull/312).
     * Resolves limitation in API views. Avoid using explicit XtdComment model and rather use the `get_model` function to allow using customized comment models with API. See [PR-313](https://github.com/danirus/django-comments-xtd/pull/313). Thanks to @r4fek.
     * Enhance comment form initialization, so that original fields are not override but rather only some of its attributes. See [PR-315](https://github.com/danirus/django-comments-xtd/pull/315). Thanks to @dest81.
->>>>>>> 0e12c2e1
 
 ## [2.9.1] - 2021-04-14
 
