--- conflicted
+++ resolved
@@ -1,13 +1,12 @@
 # Change Log
 
-<<<<<<< HEAD
 ## [3.0.0] -
 
     * Fixes issue #194. Take into account setting COMMENTS_HIDE_REMOVED from
       parent's app django-comments. This is a backwards incompatible change.
       When COMMENTS_HIDE_REMOVED is not defined or is defined as True, removed
       comments should not be retrieved nor counted. <document this>
-=======
+
 ## [2.8.0] - 2020-09-26
 
     * Fixes issue #106, which is about computing the number of nested comments
@@ -28,7 +27,10 @@
       allow posting comments only to registered users (who_can_post: "users").
     * Fixes issue #212, about missing i18n JavaScript catalog files for Dutch,
       German and Russian.
->>>>>>> 186d7d5c
+    * Fixes issue #194. Take into account setting COMMENTS_HIDE_REMOVED from
+      parent's app django-comments. This is a backwards incompatible change.
+      When COMMENTS_HIDE_REMOVED is not defined or is defined as True, removed
+      comments should not be retrieved nor counted. <document this>
 
 ## [2.7.1] - 2020-08-12
 
