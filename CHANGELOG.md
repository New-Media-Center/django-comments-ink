--- conflicted
+++ resolved
@@ -1,18 +1,15 @@
 # Change Log
 
-## [2.8.2] -
+## [2.8.2] - 2021-01-22
 
     * Fixes issue #250, which reports that using the web API to post a comment
       with a reply_to field that would break the max_thread_level should not
       produce an exception but rather a controlled response with an appropriate
       HTTP code.
-<<<<<<< HEAD
+    * Fixes issue #255, about the web API not returning the comment ID when
+      creating a new comment.
     * Fixes issue #256, about an issue in the JavaScript plugin that displays
       the "reply" link even when the max_thread_level has been reached.
-=======
-    * Fixes issue #255, about the web API not returning the comment ID when
-      creating a new comment.
->>>>>>> 45aae390
 
 ## [2.8.1] - 2020-10-16
 
