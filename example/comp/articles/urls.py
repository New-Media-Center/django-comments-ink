--- conflicted
+++ resolved
@@ -1,8 +1,4 @@
-<<<<<<< HEAD
-from django.conf.urls import url
-=======
 from django.urls import re_path
->>>>>>> c2ec5022
 from django.views.generic import ListView
 
 from .models import Article
@@ -10,15 +6,9 @@
 
 
 urlpatterns = [
-<<<<<<< HEAD
-    url(r'^$',
-        ListView.as_view(queryset=Article.objects.published()),
-        name='articles-index'),
-=======
     re_path(r'^$',
             ListView.as_view(queryset=Article.objects.published()),
             name='articles-index'),
->>>>>>> c2ec5022
 
     re_path(
         (r'^(?P<year>\d{4})/(?P<month>\d{1,2})/(?P<day>\d{1,2})/'
