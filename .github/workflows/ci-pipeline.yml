name: tests
on:
  push:
    branches:
      - master
  pull_request:

jobs:
  pep8:
    runs-on: ubuntu-latest
    steps:
      - uses: actions/checkout@v2
      - name: Python setup
        uses: actions/setup-python@v2
        with:
          python-version: '3.8'
      - name: Install tox and flake8
        run: pip install tox flake8
      - name: Check syntax compliance
        run: tox -e pep8

  django:
    runs-on: ubuntu-latest
    strategy:
      matrix:
<<<<<<< HEAD
        django: ["3.0", "3.1"]
=======
        django: ["2.2", "3.0", "3.1"]
>>>>>>> 5b52f608
    steps:
      - uses: actions/checkout@v2
      - name: Python setup
        uses: actions/setup-python@v2
        with:
          python-version: '3.8'
      - name: Install tox and django
        run: pip install tox "django==${{ matrix.django }}"
      - name: Run unit tests
        run: tox -e py-3.8-django-${{ matrix.django }}<|MERGE_RESOLUTION|>--- conflicted
+++ resolved
@@ -23,11 +23,7 @@
     runs-on: ubuntu-latest
     strategy:
       matrix:
-<<<<<<< HEAD
-        django: ["3.0", "3.1"]
-=======
-        django: ["2.2", "3.0", "3.1"]
->>>>>>> 5b52f608
+        django: ["3.0", "3.1", "3.2"]
     steps:
       - uses: actions/checkout@v2
       - name: Python setup
