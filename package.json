{
  "name": "django-comments-xtd-plugins",
<<<<<<< HEAD
  "version": "3.0.0",
=======
  "version": "2.8.3",
>>>>>>> 109f473e
  "description": "Provides django-comments-xtd reactjs plugin",
  "main": "app.js",
  "scripts": {
    "test": "echo \"Error: no test specified\" && exit 1",
    "watch": "webpack --watch",
    "build": "webpack --mode production"
  },
  "keywords": [],
  "author": "",
  "license": "MIT",
  "devDependencies": {
    "@babel/core": "^7.10.3",
    "@babel/preset-env": "^7.10.3",
    "@babel/preset-react": "^7.10.1",
    "babel-cli": "^6.26.0",
    "babel-loader": "^8.1.0",
    "react": "^16.13.1",
    "react-dom": "^16.13.1",
    "webpack": "^4.46.0",
    "webpack-cli": "^3.3.12"
  },
  "dependencies": {
    "bootstrap": "^4.5.0",
    "jquery": "^3.5.1",
    "md5": "^2.2.1",
    "remarkable": "^2.0.1"
  }
}<|MERGE_RESOLUTION|>--- conflicted
+++ resolved
@@ -1,10 +1,6 @@
 {
   "name": "django-comments-xtd-plugins",
-<<<<<<< HEAD
   "version": "3.0.0",
-=======
-  "version": "2.8.3",
->>>>>>> 109f473e
   "description": "Provides django-comments-xtd reactjs plugin",
   "main": "app.js",
   "scripts": {
